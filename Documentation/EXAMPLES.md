--- conflicted
+++ resolved
@@ -15,19 +15,12 @@
 `waflyctl --apikey $FASTLY_TOKEN --serviceid <service_id> --delete`
 
 ## Customer with PerimeterX bot protection
-<<<<<<< HEAD
+
 `waflyctl --apikey $FASTLY_TOKEN --serviceid <service_id> --with-perimeterx`
 
 ## Only edit OWASP object base on what it is set on the config file
+
 `waflyctl --apikey $FASTLY_TOKEN --serviceid <service_id> --owasp`
-=======
-
-`waflyctl --apikey $FASTLY_TOKEN --domain myexample.com --with-perimeterx`
-
-## Only edit OWASP object base on what it is set on the config file
-
-`waflyctl --apikey $FASTLY_TOKEN --domain myexample.com --owasp`
->>>>>>> b1a256f9
 
 ## Listing all configuration sets available on the fastly platform
 
